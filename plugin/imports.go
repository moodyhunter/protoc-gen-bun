--- conflicted
+++ resolved
@@ -35,13 +35,14 @@
 /* --------- Plugin level import handling --------- */
 
 var (
-	gormImport   = "github.com/jinzhu/gorm"
-	tkgormImport = "github.com/infobloxopen/atlas-app-toolkit/gorm"
-	uuidImport   = "github.com/satori/go.uuid"
-	authImport   = "github.com/infobloxopen/atlas-app-toolkit/auth"
-	gormpqImport = "github.com/jinzhu/gorm/dialects/postgres"
-	gtypesImport = "github.com/infobloxopen/protoc-gen-gorm/types"
-	ptypesImport = "github.com/golang/protobuf/ptypes"
+	gormImport     = "github.com/jinzhu/gorm"
+	tkgormImport   = "github.com/infobloxopen/atlas-app-toolkit/gorm"
+	uuidImport     = "github.com/satori/go.uuid"
+	authImport     = "github.com/infobloxopen/atlas-app-toolkit/auth"
+	gormpqImport   = "github.com/jinzhu/gorm/dialects/postgres"
+	gtypesImport   = "github.com/infobloxopen/protoc-gen-gorm/types"
+	ptypesImport   = "github.com/golang/protobuf/ptypes"
+	resourceImport = "github.com/infobloxopen/atlas-app-toolkit/gorm/resource"
 )
 
 type pkgImport struct {
@@ -78,15 +79,6 @@
 
 type fileImports struct {
 	wktPkgName      string
-<<<<<<< HEAD
-	usingGORM       bool
-	usingUUID       bool
-	usingTime       bool
-	usingAuth       bool
-	usingJSON       bool
-	usingResource   bool
-=======
->>>>>>> 648735f7
 	typesToRegister []string
 	stdImports      []string
 	packages        map[string]*pkgImport
@@ -103,36 +95,6 @@
 // GenerateImports writes out required imports for the generated files
 func (p *OrmPlugin) GenerateImports(file *generator.FileDescriptor) {
 	imports := p.fileImports[file]
-<<<<<<< HEAD
-	stdImports := []string{}
-	githubImports := map[string]string{}
-	if imports.usingGORM {
-		stdImports = append(stdImports, "context", "errors")
-		githubImports["gorm"] = "github.com/jinzhu/gorm"
-		githubImports["tkgorm"] = "github.com/infobloxopen/atlas-app-toolkit/gorm"
-	}
-	if imports.usingUUID {
-		githubImports["uuid"] = "github.com/satori/go.uuid"
-		githubImports["gtypes"] = "github.com/infobloxopen/protoc-gen-gorm/types"
-	}
-	if imports.usingTime {
-		stdImports = append(stdImports, "time")
-		githubImports["ptypes"] = "github.com/golang/protobuf/ptypes"
-	}
-	if imports.usingAuth {
-		githubImports["auth"] = "github.com/infobloxopen/atlas-app-toolkit/auth"
-	}
-	if imports.usingJSON {
-		if p.dbEngine == ENGINE_POSTGRES {
-			githubImports["gormpq"] = "github.com/jinzhu/gorm/dialects/postgres"
-			githubImports["gtypes"] = "github.com/infobloxopen/protoc-gen-gorm/types"
-		}
-	}
-	if imports.usingResource {
-		githubImports["resource"] = "github.com/infobloxopen/atlas-app-toolkit/gorm/resource"
-	}
-=======
->>>>>>> 648735f7
 	for _, typeName := range imports.typesToRegister {
 		p.RecordTypeUse(typeName)
 	}
